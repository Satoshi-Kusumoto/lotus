--- conflicted
+++ resolved
@@ -3,23 +3,14 @@
 import (
 	"context"
 	"errors"
-<<<<<<< HEAD
+	"reflect"
+	"time"
+
 	"github.com/filecoin-project/lotus/lib/evtsm"
-	"github.com/ipfs/go-datastore/namespace"
-	"reflect"
-=======
-	"io"
->>>>>>> a896b300
-	"time"
-
 	"github.com/ipfs/go-cid"
 	"github.com/ipfs/go-datastore"
-<<<<<<< HEAD
-	logging "github.com/ipfs/go-log"
-=======
 	"github.com/ipfs/go-datastore/namespace"
 	logging "github.com/ipfs/go-log/v2"
->>>>>>> a896b300
 	"github.com/libp2p/go-libp2p-core/host"
 	"golang.org/x/xerrors"
 
@@ -32,10 +23,6 @@
 	"github.com/filecoin-project/lotus/chain/gen"
 	"github.com/filecoin-project/lotus/chain/store"
 	"github.com/filecoin-project/lotus/chain/types"
-<<<<<<< HEAD
-	"github.com/filecoin-project/lotus/lib/sectorbuilder"
-=======
->>>>>>> a896b300
 )
 
 var log = logging.Logger("storageminer")
@@ -51,13 +38,8 @@
 	worker address.Address
 
 	// Sealing
-<<<<<<< HEAD
-	sb      *sectorbuilder.SectorBuilder
+	sb      SectorBuilder
 	sectors *evtsm.Sched
-=======
-	sb      SectorBuilder
-	sectors *statestore.StateStore
->>>>>>> a896b300
 	tktFn   TicketFn
 
 	sectorIncoming chan *SectorInfo
@@ -90,10 +72,6 @@
 	WalletHas(context.Context, address.Address) (bool, error)
 }
 
-<<<<<<< HEAD
-func NewMiner(api storageMinerApi, addr address.Address, h host.Host, ds datastore.Batching, sb *sectorbuilder.SectorBuilder, tktFn TicketFn) (*Miner, error) {
-	m := &Miner{
-=======
 type SectorBuilder interface {
 	RateLimit() func()
 	AddPiece(uint64, uint64, io.Reader, []uint64) (sectorbuilder.PublicPieceInfo, error)
@@ -112,8 +90,7 @@
 }
 
 func NewMiner(api storageMinerApi, addr address.Address, h host.Host, ds datastore.Batching, sb SectorBuilder, tktFn TicketFn) (*Miner, error) {
-	return &Miner{
->>>>>>> a896b300
+	m := &Miner{
 		api: api,
 
 		maddr: addr,
