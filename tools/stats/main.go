--- conflicted
+++ resolved
@@ -69,11 +69,7 @@
 		log.Fatal(err)
 	}
 
-<<<<<<< HEAD
-	tipsetsCh, err := GetTips(ctx, api, abi.ChainEpoch(height))
-=======
-	tipsetsCh, err := GetTips(ctx, api, uint64(height), headlag)
->>>>>>> 8f7f2e77
+	tipsetsCh, err := GetTips(ctx, api, abi.ChainEpoch(height), headlag)
 	if err != nil {
 		log.Fatal(err)
 	}
