--- conflicted
+++ resolved
@@ -470,25 +470,7 @@
 }
 
 func configureStorageMiner(ctx context.Context, api lapi.FullNode, addr address.Address, peerid peer.ID) error {
-<<<<<<< HEAD
-	waddr, err := api.StateMinerWorker(ctx, addr, nil)
-=======
-	// This really just needs to be an api call at this point...
-	recp, err := api.StateCall(ctx, &types.Message{
-		To:     addr,
-		From:   addr,
-		Method: actors.MAMethods.GetWorkerAddr,
-	}, types.EmptyTSK)
-	if err != nil {
-		return xerrors.Errorf("failed to get worker address: %w", err)
-	}
-
-	if recp.ExitCode != 0 {
-		return xerrors.Errorf("getWorkerAddr returned exit code %d", recp.ExitCode)
-	}
-
-	waddr, err := address.NewFromBytes(recp.Return)
->>>>>>> def0e0a7
+	waddr, err := api.StateMinerWorker(ctx, addr, types.EmptyTSK)
 	if err != nil {
 		return xerrors.Errorf("getWorkerAddr returned bad address: %w", err)
 	}
