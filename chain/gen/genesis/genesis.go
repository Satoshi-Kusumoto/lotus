package genesis

import (
	"context"
	"encoding/json"

	"github.com/ipfs/go-cid"
	"github.com/ipfs/go-datastore"
	bstore "github.com/ipfs/go-ipfs-blockstore"
	cbor "github.com/ipfs/go-ipld-cbor"
	logging "github.com/ipfs/go-log/v2"
	"golang.org/x/xerrors"

	"github.com/filecoin-project/go-address"

	"github.com/filecoin-project/specs-actors/actors/abi"
	"github.com/filecoin-project/specs-actors/actors/abi/big"
	"github.com/filecoin-project/specs-actors/actors/builtin"
	"github.com/filecoin-project/specs-actors/actors/builtin/account"
	"github.com/filecoin-project/specs-actors/actors/builtin/multisig"
	"github.com/filecoin-project/specs-actors/actors/builtin/verifreg"
	"github.com/filecoin-project/specs-actors/actors/crypto"
	"github.com/filecoin-project/specs-actors/actors/util/adt"

	"github.com/filecoin-project/lotus/chain/state"
	"github.com/filecoin-project/lotus/chain/store"
	"github.com/filecoin-project/lotus/chain/types"
	"github.com/filecoin-project/lotus/chain/vm"
	"github.com/filecoin-project/lotus/genesis"
	"github.com/filecoin-project/lotus/lib/sigs"
)

const AccountStart = 100
const MinerStart = 1000
const MaxAccounts = MinerStart - AccountStart

var log = logging.Logger("genesis")

type GenesisBootstrap struct {
	Genesis *types.BlockHeader
}

/*
From a list of parameters, create a genesis block / initial state

The process:
- Bootstrap state (MakeInitialStateTree)
  - Create empty state
  - Create system actor
  - Make init actor
    - Create accounts mappings
    - Set NextID to MinerStart
  - Setup Reward (1.4B fil)
  - Setup Cron
  - Create empty power actor
  - Create empty market
  - Create verified registry
  - Setup burnt fund address
  - Initialize account / msig balances
- Instantiate early vm with genesis syscalls
  - Create miners
    - Each:
      - power.CreateMiner, set msg value to PowerBalance
      - market.AddFunds with correct value
      - market.PublishDeals for related sectors
    - Set network power in the power actor to what we'll have after genesis creation
	- Recreate reward actor state with the right power
    - For each precommitted sector
      - Get deal weight
      - Calculate QA Power
      - Remove fake power from the power actor
      - Calculate pledge
      - Precommit
      - Confirm valid

Data Types:

PreSeal :{
  CommR    CID
  CommD    CID
  SectorID SectorNumber
  Deal     market.DealProposal # Start at 0, self-deal!
}

Genesis: {
	Accounts: [ # non-miner, non-singleton actors, max len = MaxAccounts
		{
			Type: "account" / "multisig",
			Value: "attofil",
			[Meta: {msig settings, account key..}]
		},...
	],
	Miners: [
		{
			Owner, Worker Addr # ID
			MarketBalance, PowerBalance TokenAmount
			SectorSize uint64
			PreSeals []PreSeal
		},...
	],
}

*/

func MakeInitialStateTree(ctx context.Context, bs bstore.Blockstore, template genesis.Template) (*state.StateTree, error) {
	// Create empty state tree

	cst := cbor.NewCborStore(bs)
	_, err := cst.Put(context.TODO(), []struct{}{})
	if err != nil {
		return nil, xerrors.Errorf("putting empty object: %w", err)
	}

	state, err := state.NewStateTree(cst)
	if err != nil {
		return nil, xerrors.Errorf("making new state tree: %w", err)
	}

	emptyobject, err := cst.Put(context.TODO(), []struct{}{})
	if err != nil {
		return nil, xerrors.Errorf("failed putting empty object: %w", err)
	}

	// Create system actor

	sysact, err := SetupSystemActor(bs)
	if err != nil {
		return nil, xerrors.Errorf("setup init actor: %w", err)
	}
	if err := state.SetActor(builtin.SystemActorAddr, sysact); err != nil {
		return nil, xerrors.Errorf("set init actor: %w", err)
	}

	// Create init actor

	initact, err := SetupInitActor(bs, template.NetworkName, template.Accounts, template.VerifregRootKey)
	if err != nil {
		return nil, xerrors.Errorf("setup init actor: %w", err)
	}
	if err := state.SetActor(builtin.InitActorAddr, initact); err != nil {
		return nil, xerrors.Errorf("set init actor: %w", err)
	}

	// Setup reward
	// RewardActor's state is overrwritten by SetupStorageMiners
	rewact, err := SetupRewardActor(bs, big.Zero())
	if err != nil {
		return nil, xerrors.Errorf("setup init actor: %w", err)
	}

	err = state.SetActor(builtin.RewardActorAddr, rewact)
	if err != nil {
		return nil, xerrors.Errorf("set network account actor: %w", err)
	}

	// Setup cron
	cronact, err := SetupCronActor(bs)
	if err != nil {
		return nil, xerrors.Errorf("setup cron actor: %w", err)
	}
	if err := state.SetActor(builtin.CronActorAddr, cronact); err != nil {
		return nil, xerrors.Errorf("set cron actor: %w", err)
	}

	// Create empty power actor
	spact, err := SetupStoragePowerActor(bs)
	if err != nil {
		return nil, xerrors.Errorf("setup storage market actor: %w", err)
	}
	if err := state.SetActor(builtin.StoragePowerActorAddr, spact); err != nil {
		return nil, xerrors.Errorf("set storage market actor: %w", err)
	}

	// Create empty market actor
	marketact, err := SetupStorageMarketActor(bs)
	if err != nil {
		return nil, xerrors.Errorf("setup storage market actor: %w", err)
	}
	if err := state.SetActor(builtin.StorageMarketActorAddr, marketact); err != nil {
		return nil, xerrors.Errorf("set market actor: %w", err)
	}

	// Create verified registry
	verifact, err := SetupVerifiedRegistryActor(bs)
	if err != nil {
		return nil, xerrors.Errorf("setup storage market actor: %w", err)
	}
	if err := state.SetActor(builtin.VerifiedRegistryActorAddr, verifact); err != nil {
		return nil, xerrors.Errorf("set market actor: %w", err)
	}

	// Setup burnt-funds
	err = state.SetActor(builtin.BurntFundsActorAddr, &types.Actor{
		Code:    builtin.AccountActorCodeID,
		Balance: types.NewInt(0),
		Head:    emptyobject,
	})
	if err != nil {
		return nil, xerrors.Errorf("set burnt funds account actor: %w", err)
	}

	// Create accounts
	for id, info := range template.Accounts {
		if info.Type != genesis.TAccount && info.Type != genesis.TMultisig {
			return nil, xerrors.New("unsupported account type")
		}

		ida, err := address.NewIDAddress(uint64(AccountStart + id))
		if err != nil {
			return nil, err
		}

		if err = createAccount(ctx, bs, cst, state, ida, info); err != nil {
			return nil, err
		}

	}

	vregroot, err := address.NewIDAddress(80)
	if err != nil {
		return nil, err
	}

	if err = createAccount(ctx, bs, cst, state, vregroot, template.VerifregRootKey); err != nil {
		return nil, err
	}

	// Setup the first verifier as ID-address 81
	// TODO: remove this
	skBytes, err := sigs.Generate(crypto.SigTypeBLS)
	if err != nil {
		return nil, xerrors.Errorf("creating random verifier secret key: %w", err)
	}

	verifierPk, err := sigs.ToPublic(crypto.SigTypeBLS, skBytes)
	if err != nil {
		return nil, xerrors.Errorf("creating random verifier public key: %w", err)
	}

	verifierAd, err := address.NewBLSAddress(verifierPk)
	if err != nil {
		return nil, xerrors.Errorf("creating random verifier address: %w", err)
	}

	verifierId, err := address.NewIDAddress(81)
	if err != nil {
		return nil, err
	}

	verifierState, err := cst.Put(ctx, &account.State{Address: verifierAd})
	if err != nil {
		return nil, err
	}

	err = state.SetActor(verifierId, &types.Actor{
		Code:    builtin.AccountActorCodeID,
		Balance: types.NewInt(0),
		Head:    verifierState,
	})

	if err != nil {
		return nil, xerrors.Errorf("setting account from actmap: %w", err)
	}

	return state, nil
}

func createAccount(ctx context.Context, bs bstore.Blockstore, cst cbor.IpldStore, state *state.StateTree, ida address.Address, info genesis.Actor) error {
	if info.Type == genesis.TAccount {
		var ainfo genesis.AccountMeta
		if err := json.Unmarshal(info.Meta, &ainfo); err != nil {
			return xerrors.Errorf("unmarshaling account meta: %w", err)
		}
		st, err := cst.Put(ctx, &account.State{Address: ainfo.Owner})
		if err != nil {
			return err
		}
		err = state.SetActor(ida, &types.Actor{
			Code:    builtin.AccountActorCodeID,
			Balance: info.Balance,
			Head:    st,
		})
		if err != nil {
			return xerrors.Errorf("setting account from actmap: %w", err)
		}
	} else if info.Type == genesis.TMultisig {
		var ainfo genesis.MultisigMeta
		if err := json.Unmarshal(info.Meta, &ainfo); err != nil {
			return xerrors.Errorf("unmarshaling account meta: %w", err)
		}
		pending, err := adt.MakeEmptyMap(adt.WrapStore(ctx, cst)).Root()
		if err != nil {
			return xerrors.Errorf("failed to create empty map: %v", err)
		}

		st, err := cst.Put(ctx, &multisig.State{
			Signers:               ainfo.Signers,
			NumApprovalsThreshold: uint64(ainfo.Threshold),
			StartEpoch:            abi.ChainEpoch(ainfo.VestingStart),
			UnlockDuration:        abi.ChainEpoch(ainfo.VestingDuration),
			PendingTxns:           pending,
			InitialBalance:        info.Balance,
		})
		if err != nil {
			return err
		}
		err = state.SetActor(ida, &types.Actor{
			Code:    builtin.MultisigActorCodeID,
			Balance: info.Balance,
			Head:    st,
		})
		if err != nil {
			return xerrors.Errorf("setting account from actmap: %w", err)
		}
	}

	return nil
}

func VerifyPreSealedData(ctx context.Context, cs *store.ChainStore, stateroot cid.Cid, template genesis.Template) (cid.Cid, error) {
	verifNeeds := make(map[address.Address]abi.PaddedPieceSize)
	var sum abi.PaddedPieceSize

	vm, err := vm.NewVM(stateroot, 0, &fakeRand{}, cs.Blockstore(), mkFakedSigSyscalls(cs.VMSys()))
	if err != nil {
		return cid.Undef, xerrors.Errorf("failed to create NewVM: %w", err)
	}

	for _, m := range template.Miners {

		// Add the miner to the market actor's balance table
		_, err = doExec(ctx, vm, builtin.StorageMarketActorAddr, m.Owner, builtin.MethodsMarket.AddBalance, mustEnc(adt.Empty))
		for _, s := range m.Sectors {
			amt := s.Deal.PieceSize
			verifNeeds[s.Deal.Client] += amt
			sum += amt
		}
	}

	verifregRoot, err := address.NewIDAddress(80)
	if err != nil {
		return cid.Undef, err
	}

	verifier, err := address.NewIDAddress(81)
	if err != nil {
		return cid.Undef, err
	}

<<<<<<< HEAD
	vm, err := vm.NewVM(stateroot, 0, &fakeRand{}, cs.Blockstore(), mkFakedSigSyscalls(cs.VMSys()))
	if err != nil {
		return cid.Undef, xerrors.Errorf("failed to create NewVM: %w", err)
	}

	_, err = doExecValue(ctx, vm, builtin.VerifiedRegistryActorAddr, verifregRoot, types.NewInt(0), builtin.MethodsVerifiedRegistry.AddVerifier, mustEnc(&verifreg.AddVerifierParams{
=======
	_, err = doExecValue(ctx, vm, builtin.VerifiedRegistryActorAddr, RootVerifierAddr, types.NewInt(0), builtin.MethodsVerifiedRegistry.AddVerifier, mustEnc(&verifreg.AddVerifierParams{
>>>>>>> c0f0e2ba
		Address:   verifier,
		Allowance: abi.NewStoragePower(int64(sum)), // eh, close enough

	}))
	if err != nil {
		return cid.Undef, xerrors.Errorf("failed to create verifier: %w", err)
	}

	for c, amt := range verifNeeds {
		_, err := doExecValue(ctx, vm, builtin.VerifiedRegistryActorAddr, verifier, types.NewInt(0), builtin.MethodsVerifiedRegistry.AddVerifiedClient, mustEnc(&verifreg.AddVerifiedClientParams{
			Address:   c,
			Allowance: abi.NewStoragePower(int64(amt)),
		}))
		if err != nil {
			return cid.Undef, xerrors.Errorf("failed to add verified client: %w", err)
		}
	}

	st, err := vm.Flush(ctx)
	if err != nil {
		return cid.Cid{}, xerrors.Errorf("vm flush: %w", err)
	}

	return st, nil
}

func MakeGenesisBlock(ctx context.Context, bs bstore.Blockstore, sys vm.SyscallBuilder, template genesis.Template) (*GenesisBootstrap, error) {
	st, err := MakeInitialStateTree(ctx, bs, template)
	if err != nil {
		return nil, xerrors.Errorf("make initial state tree failed: %w", err)
	}

	stateroot, err := st.Flush(ctx)
	if err != nil {
		return nil, xerrors.Errorf("flush state tree failed: %w", err)
	}

	// temp chainstore
	cs := store.NewChainStore(bs, datastore.NewMapDatastore(), sys)

	// Verify PreSealed Data
	stateroot, err = VerifyPreSealedData(ctx, cs, stateroot, template)
	if err != nil {
		return nil, xerrors.Errorf("failed to verify presealed data: %w", err)
	}

	stateroot, err = SetupStorageMiners(ctx, cs, stateroot, template.Miners)
	if err != nil {
		return nil, xerrors.Errorf("setup miners failed: %w", err)
	}

	store := adt.WrapStore(ctx, cbor.NewCborStore(bs))
	emptyroot, err := adt.MakeEmptyArray(store).Root()
	if err != nil {
		return nil, xerrors.Errorf("amt build failed: %w", err)
	}

	mm := &types.MsgMeta{
		BlsMessages:   emptyroot,
		SecpkMessages: emptyroot,
	}
	mmb, err := mm.ToStorageBlock()
	if err != nil {
		return nil, xerrors.Errorf("serializing msgmeta failed: %w", err)
	}
	if err := bs.Put(mmb); err != nil {
		return nil, xerrors.Errorf("putting msgmeta block to blockstore: %w", err)
	}

	log.Infof("Empty Genesis root: %s", emptyroot)

	genesisticket := &types.Ticket{
		VRFProof: []byte("vrf proof0000000vrf proof0000000"),
	}

	b := &types.BlockHeader{
		Miner:                 builtin.SystemActorAddr,
		Ticket:                genesisticket,
		Parents:               []cid.Cid{},
		Height:                0,
		ParentWeight:          types.NewInt(0),
		ParentStateRoot:       stateroot,
		Messages:              mmb.Cid(),
		ParentMessageReceipts: emptyroot,
		BLSAggregate:          nil,
		BlockSig:              nil,
		Timestamp:             template.Timestamp,
		ElectionProof:         new(types.ElectionProof),
		BeaconEntries: []types.BeaconEntry{
			{
				Round: 0,
				Data:  make([]byte, 32),
			},
		},
	}

	sb, err := b.ToStorageBlock()
	if err != nil {
		return nil, xerrors.Errorf("serializing block header failed: %w", err)
	}

	if err := bs.Put(sb); err != nil {
		return nil, xerrors.Errorf("putting header to blockstore: %w", err)
	}

	return &GenesisBootstrap{
		Genesis: b,
	}, nil
}<|MERGE_RESOLUTION|>--- conflicted
+++ resolved
@@ -347,16 +347,13 @@
 		return cid.Undef, err
 	}
 
-<<<<<<< HEAD
 	vm, err := vm.NewVM(stateroot, 0, &fakeRand{}, cs.Blockstore(), mkFakedSigSyscalls(cs.VMSys()))
 	if err != nil {
 		return cid.Undef, xerrors.Errorf("failed to create NewVM: %w", err)
 	}
 
 	_, err = doExecValue(ctx, vm, builtin.VerifiedRegistryActorAddr, verifregRoot, types.NewInt(0), builtin.MethodsVerifiedRegistry.AddVerifier, mustEnc(&verifreg.AddVerifierParams{
-=======
-	_, err = doExecValue(ctx, vm, builtin.VerifiedRegistryActorAddr, RootVerifierAddr, types.NewInt(0), builtin.MethodsVerifiedRegistry.AddVerifier, mustEnc(&verifreg.AddVerifierParams{
->>>>>>> c0f0e2ba
+
 		Address:   verifier,
 		Allowance: abi.NewStoragePower(int64(sum)), // eh, close enough
 
